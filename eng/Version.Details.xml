<?xml version="1.0" encoding="utf-8"?>
<Dependencies>
  <ProductDependencies>
<<<<<<< HEAD
    <Dependency Name="Microsoft.Extensions.CommandLineUtils.Sources" Version="3.1.0-preview1.19469.1">
      <Uri>https://github.com/aspnet/Extensions</Uri>
      <Sha>659b604fb2e595d48a931a7ed831f6c38f035382</Sha>
    </Dependency>
    <Dependency Name="Microsoft.Extensions.HashCodeCombiner.Sources" Version="3.1.0-preview1.19469.1">
      <Uri>https://github.com/aspnet/Extensions</Uri>
      <Sha>659b604fb2e595d48a931a7ed831f6c38f035382</Sha>
    </Dependency>
    <Dependency Name="Microsoft.Extensions.NonCapturingTimer.Sources" Version="3.1.0-preview1.19469.1">
      <Uri>https://github.com/aspnet/Extensions</Uri>
      <Sha>659b604fb2e595d48a931a7ed831f6c38f035382</Sha>
    </Dependency>
    <Dependency Name="Microsoft.Extensions.Logging" Version="3.1.0-preview1.19469.1">
      <Uri>https://github.com/aspnet/Extensions</Uri>
      <Sha>659b604fb2e595d48a931a7ed831f6c38f035382</Sha>
=======
    <Dependency Name="Microsoft.Extensions.CommandLineUtils.Sources" Version="5.0.0-alpha1.19468.1">
      <Uri>https://github.com/aspnet/Extensions</Uri>
      <Sha>d393ba3687063700bfebe900a20ecdd36ee59438</Sha>
    </Dependency>
    <Dependency Name="Microsoft.Extensions.HashCodeCombiner.Sources" Version="5.0.0-alpha1.19468.1">
      <Uri>https://github.com/aspnet/Extensions</Uri>
      <Sha>d393ba3687063700bfebe900a20ecdd36ee59438</Sha>
    </Dependency>
    <Dependency Name="Microsoft.Extensions.NonCapturingTimer.Sources" Version="5.0.0-alpha1.19468.1">
      <Uri>https://github.com/aspnet/Extensions</Uri>
      <Sha>d393ba3687063700bfebe900a20ecdd36ee59438</Sha>
    </Dependency>
    <Dependency Name="Microsoft.Extensions.Logging" Version="5.0.0-alpha1.19468.1">
      <Uri>https://github.com/aspnet/Extensions</Uri>
      <Sha>d393ba3687063700bfebe900a20ecdd36ee59438</Sha>
>>>>>>> d3b7f2f5
    </Dependency>
    <Dependency Name="System.Diagnostics.DiagnosticSource" Version="5.0.0-alpha1.19462.7" CoherentParentDependency="Microsoft.NETCore.App.Runtime.win-x64">
      <Uri>https://github.com/dotnet/corefx</Uri>
      <Sha>be3d4bad4576eecda116d3e9a368cd6959ecf5ce</Sha>
    </Dependency>
    <Dependency Name="System.Reflection.Metadata" Version="1.9.0-alpha1.19462.7" CoherentParentDependency="Microsoft.NETCore.App.Runtime.win-x64">
      <Uri>https://github.com/dotnet/corefx</Uri>
      <Sha>be3d4bad4576eecda116d3e9a368cd6959ecf5ce</Sha>
    </Dependency>
    <Dependency Name="System.Text.Encodings.Web" Version="5.0.0-alpha1.19462.7" CoherentParentDependency="Microsoft.NETCore.App.Runtime.win-x64">
      <Uri>https://github.com/dotnet/corefx</Uri>
      <Sha>be3d4bad4576eecda116d3e9a368cd6959ecf5ce</Sha>
    </Dependency>
    <Dependency Name="Microsoft.Extensions.DependencyModel" Version="5.0.0-alpha1.19465.2" CoherentParentDependency="Microsoft.Extensions.Logging">
      <Uri>https://github.com/dotnet/core-setup</Uri>
      <Sha>9042fe6c81aa3b47f58ccd94ff02e42f9f7a4e46</Sha>
    </Dependency>
    <Dependency Name="Microsoft.NETCore.App.Ref" Version="5.0.0-alpha1.19465.2" CoherentParentDependency="Microsoft.Extensions.Logging">
      <Uri>https://github.com/dotnet/core-setup</Uri>
      <Sha>9042fe6c81aa3b47f58ccd94ff02e42f9f7a4e46</Sha>
    </Dependency>
    <!--
      Win-x64 is used here because we have picked an arbitrary runtime identifier to flow the version of the latest NETCore.App runtime.
      All Runtime.$rid packages should have the same version.
    -->
    <Dependency Name="Microsoft.NETCore.App.Runtime.win-x64" Version="5.0.0-alpha1.19465.2" CoherentParentDependency="Microsoft.Extensions.Logging">
      <Uri>https://github.com/dotnet/core-setup</Uri>
      <Sha>9042fe6c81aa3b47f58ccd94ff02e42f9f7a4e46</Sha>
    </Dependency>
  </ProductDependencies>
  <ToolsetDependencies>
    <!-- Listed as a dependency to workaround https://github.com/dotnet/cli/issues/10528 -->
    <Dependency Name="Microsoft.NETCore.Platforms" Version="5.0.0-alpha1.19462.7" CoherentParentDependency="Microsoft.NETCore.App.Runtime.win-x64">
      <Uri>https://github.com/dotnet/corefx</Uri>
      <Sha>be3d4bad4576eecda116d3e9a368cd6959ecf5ce</Sha>
    </Dependency>
<<<<<<< HEAD
    <Dependency Name="Microsoft.AspNetCore.BenchmarkRunner.Sources" Version="3.1.0-preview1.19469.1">
      <Uri>https://github.com/aspnet/Extensions</Uri>
      <Sha>659b604fb2e595d48a931a7ed831f6c38f035382</Sha>
    </Dependency>
    <Dependency Name="Microsoft.AspNetCore.Testing" Version="3.1.0-preview1.19469.1">
      <Uri>https://github.com/aspnet/Extensions</Uri>
      <Sha>659b604fb2e595d48a931a7ed831f6c38f035382</Sha>
=======
    <Dependency Name="Microsoft.AspNetCore.BenchmarkRunner.Sources" Version="5.0.0-alpha1.19468.1">
      <Uri>https://github.com/aspnet/Extensions</Uri>
      <Sha>d393ba3687063700bfebe900a20ecdd36ee59438</Sha>
    </Dependency>
    <Dependency Name="Microsoft.AspNetCore.Testing" Version="5.0.0-alpha1.19468.1">
      <Uri>https://github.com/aspnet/Extensions</Uri>
      <Sha>d393ba3687063700bfebe900a20ecdd36ee59438</Sha>
>>>>>>> d3b7f2f5
    </Dependency>
    <Dependency Name="Microsoft.DotNet.Arcade.Sdk" Version="1.0.0-beta.19461.7">
      <Uri>https://github.com/dotnet/arcade</Uri>
      <Sha>8eb29ba860a3cfcfe68f9a8256caa7efc1f1aaba</Sha>
    </Dependency>
    <Dependency Name="Microsoft.Net.Compilers.Toolset" Version="3.4.0-beta1-19456-03" CoherentParentDependency="Microsoft.Extensions.Logging">
      <Uri>https://github.com/dotnet/roslyn</Uri>
      <Sha>3c865821f2864393a0ff7fe22c92ded6d51a546c</Sha>
    </Dependency>
  </ToolsetDependencies>
</Dependencies><|MERGE_RESOLUTION|>--- conflicted
+++ resolved
@@ -1,23 +1,6 @@
 <?xml version="1.0" encoding="utf-8"?>
 <Dependencies>
   <ProductDependencies>
-<<<<<<< HEAD
-    <Dependency Name="Microsoft.Extensions.CommandLineUtils.Sources" Version="3.1.0-preview1.19469.1">
-      <Uri>https://github.com/aspnet/Extensions</Uri>
-      <Sha>659b604fb2e595d48a931a7ed831f6c38f035382</Sha>
-    </Dependency>
-    <Dependency Name="Microsoft.Extensions.HashCodeCombiner.Sources" Version="3.1.0-preview1.19469.1">
-      <Uri>https://github.com/aspnet/Extensions</Uri>
-      <Sha>659b604fb2e595d48a931a7ed831f6c38f035382</Sha>
-    </Dependency>
-    <Dependency Name="Microsoft.Extensions.NonCapturingTimer.Sources" Version="3.1.0-preview1.19469.1">
-      <Uri>https://github.com/aspnet/Extensions</Uri>
-      <Sha>659b604fb2e595d48a931a7ed831f6c38f035382</Sha>
-    </Dependency>
-    <Dependency Name="Microsoft.Extensions.Logging" Version="3.1.0-preview1.19469.1">
-      <Uri>https://github.com/aspnet/Extensions</Uri>
-      <Sha>659b604fb2e595d48a931a7ed831f6c38f035382</Sha>
-=======
     <Dependency Name="Microsoft.Extensions.CommandLineUtils.Sources" Version="5.0.0-alpha1.19468.1">
       <Uri>https://github.com/aspnet/Extensions</Uri>
       <Sha>d393ba3687063700bfebe900a20ecdd36ee59438</Sha>
@@ -33,7 +16,6 @@
     <Dependency Name="Microsoft.Extensions.Logging" Version="5.0.0-alpha1.19468.1">
       <Uri>https://github.com/aspnet/Extensions</Uri>
       <Sha>d393ba3687063700bfebe900a20ecdd36ee59438</Sha>
->>>>>>> d3b7f2f5
     </Dependency>
     <Dependency Name="System.Diagnostics.DiagnosticSource" Version="5.0.0-alpha1.19462.7" CoherentParentDependency="Microsoft.NETCore.App.Runtime.win-x64">
       <Uri>https://github.com/dotnet/corefx</Uri>
@@ -70,15 +52,6 @@
       <Uri>https://github.com/dotnet/corefx</Uri>
       <Sha>be3d4bad4576eecda116d3e9a368cd6959ecf5ce</Sha>
     </Dependency>
-<<<<<<< HEAD
-    <Dependency Name="Microsoft.AspNetCore.BenchmarkRunner.Sources" Version="3.1.0-preview1.19469.1">
-      <Uri>https://github.com/aspnet/Extensions</Uri>
-      <Sha>659b604fb2e595d48a931a7ed831f6c38f035382</Sha>
-    </Dependency>
-    <Dependency Name="Microsoft.AspNetCore.Testing" Version="3.1.0-preview1.19469.1">
-      <Uri>https://github.com/aspnet/Extensions</Uri>
-      <Sha>659b604fb2e595d48a931a7ed831f6c38f035382</Sha>
-=======
     <Dependency Name="Microsoft.AspNetCore.BenchmarkRunner.Sources" Version="5.0.0-alpha1.19468.1">
       <Uri>https://github.com/aspnet/Extensions</Uri>
       <Sha>d393ba3687063700bfebe900a20ecdd36ee59438</Sha>
@@ -86,7 +59,6 @@
     <Dependency Name="Microsoft.AspNetCore.Testing" Version="5.0.0-alpha1.19468.1">
       <Uri>https://github.com/aspnet/Extensions</Uri>
       <Sha>d393ba3687063700bfebe900a20ecdd36ee59438</Sha>
->>>>>>> d3b7f2f5
     </Dependency>
     <Dependency Name="Microsoft.DotNet.Arcade.Sdk" Version="1.0.0-beta.19461.7">
       <Uri>https://github.com/dotnet/arcade</Uri>
