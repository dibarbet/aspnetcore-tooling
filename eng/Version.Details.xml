<?xml version="1.0" encoding="utf-8"?>
<Dependencies>
  <ProductDependencies>
<<<<<<< HEAD
    <Dependency Name="Microsoft.Extensions.CommandLineUtils.Sources" Version="3.1.4-servicing.20181.5">
      <Uri>https://github.com/dotnet/extensions</Uri>
      <Sha>cf044102f01a3402a680fa58cabea8a9ca53aa3d</Sha>
    </Dependency>
    <Dependency Name="Microsoft.Extensions.HashCodeCombiner.Sources" Version="3.1.4-servicing.20181.5">
      <Uri>https://github.com/dotnet/extensions</Uri>
      <Sha>cf044102f01a3402a680fa58cabea8a9ca53aa3d</Sha>
    </Dependency>
    <Dependency Name="Microsoft.Extensions.NonCapturingTimer.Sources" Version="3.1.4-servicing.20181.5">
      <Uri>https://github.com/dotnet/extensions</Uri>
      <Sha>cf044102f01a3402a680fa58cabea8a9ca53aa3d</Sha>
    </Dependency>
    <Dependency Name="Microsoft.Extensions.Logging" Version="3.1.4">
      <Uri>https://github.com/dotnet/extensions</Uri>
      <Sha>cf044102f01a3402a680fa58cabea8a9ca53aa3d</Sha>
    </Dependency>
    <Dependency Name="Microsoft.AspNetCore.BenchmarkRunner.Sources" Version="3.1.4-servicing.20181.5">
      <Uri>https://github.com/dotnet/extensions</Uri>
      <Sha>cf044102f01a3402a680fa58cabea8a9ca53aa3d</Sha>
    </Dependency>
    <Dependency Name="Microsoft.AspNetCore.Testing" Version="3.1.4-servicing.20181.5">
      <Uri>https://github.com/dotnet/extensions</Uri>
      <Sha>cf044102f01a3402a680fa58cabea8a9ca53aa3d</Sha>
    </Dependency>
    <Dependency Name="System.Text.Json" Version="4.7.2" CoherentParentDependency="Microsoft.NETCore.App.Runtime.win-x64">
      <Uri>https://github.com/dotnet/corefx</Uri>
      <Sha>282d5b9f83e7a4e7fe0cef268f4f8f85e6162510</Sha>
    </Dependency>
    <Dependency Name="System.Diagnostics.DiagnosticSource" Version="4.7.0" CoherentParentDependency="Microsoft.NETCore.App.Runtime.win-x64">
      <Uri>https://github.com/dotnet/corefx</Uri>
      <Sha>0f7f38c4fd323b26da10cce95f857f77f0f09b48</Sha>
    </Dependency>
    <Dependency Name="System.Reflection.Metadata" Version="1.8.0" CoherentParentDependency="Microsoft.NETCore.App.Runtime.win-x64">
      <Uri>https://github.com/dotnet/corefx</Uri>
      <Sha>0f7f38c4fd323b26da10cce95f857f77f0f09b48</Sha>
    </Dependency>
    <Dependency Name="System.Text.Encodings.Web" Version="4.7.0" CoherentParentDependency="Microsoft.NETCore.App.Runtime.win-x64">
      <Uri>https://github.com/dotnet/corefx</Uri>
      <Sha>0f7f38c4fd323b26da10cce95f857f77f0f09b48</Sha>
    </Dependency>
    <Dependency Name="System.Runtime.CompilerServices.Unsafe" Version="4.7.1" Pinned="true">
      <Uri>https://github.com/dotnet/corefx</Uri>
      <Sha>8a3ffed558ddf943c1efa87d693227722d6af094</Sha>
    </Dependency>
    <Dependency Name="Microsoft.Extensions.DependencyModel" Version="3.1.4" CoherentParentDependency="Microsoft.Extensions.Logging">
      <Uri>https://github.com/dotnet/core-setup</Uri>
      <Sha>57d5bbb58f17a8cb3a82c81839c9379b4fcfe0d8</Sha>
    </Dependency>
    <Dependency Name="Microsoft.NETCore.App.Internal" Version="3.1.4-servicing.20181.2" CoherentParentDependency="Microsoft.Extensions.Logging">
      <Uri>https://github.com/dotnet/core-setup</Uri>
      <Sha>57d5bbb58f17a8cb3a82c81839c9379b4fcfe0d8</Sha>
    </Dependency>
    <!-- Listed as a dependency to workaround https://github.com/dotnet/cli/issues/10528 -->
    <Dependency Name="Microsoft.NETCore.Platforms" Version="3.1.1" CoherentParentDependency="Microsoft.NETCore.App.Runtime.win-x64">
      <Uri>https://github.com/dotnet/corefx</Uri>
      <Sha>282d5b9f83e7a4e7fe0cef268f4f8f85e6162510</Sha>
=======
    <Dependency Name="Microsoft.Extensions.Configuration.Json" Version="5.0.0-preview.4.20204.1">
      <Uri>https://github.com/dotnet/runtime</Uri>
      <Sha>121659c7dbc711afe981ee129480cf484e9779a8</Sha>
    </Dependency>
    <Dependency Name="Microsoft.Extensions.Logging" Version="5.0.0-preview.4.20204.1">
      <Uri>https://github.com/dotnet/runtime</Uri>
      <Sha>121659c7dbc711afe981ee129480cf484e9779a8</Sha>
    </Dependency>
    <Dependency Name="System.Diagnostics.DiagnosticSource" Version="5.0.0-preview.4.20204.1">
      <Uri>https://github.com/dotnet/runtime</Uri>
      <Sha>121659c7dbc711afe981ee129480cf484e9779a8</Sha>
    </Dependency>
    <Dependency Name="System.Reflection.Metadata" Version="5.0.0-preview.4.20204.1">
      <Uri>https://github.com/dotnet/runtime</Uri>
      <Sha>121659c7dbc711afe981ee129480cf484e9779a8</Sha>
    </Dependency>
    <Dependency Name="System.Text.Encodings.Web" Version="5.0.0-preview.4.20204.1">
      <Uri>https://github.com/dotnet/runtime</Uri>
      <Sha>121659c7dbc711afe981ee129480cf484e9779a8</Sha>
    </Dependency>
    <Dependency Name="Microsoft.Extensions.DependencyModel" Version="5.0.0-preview.4.20204.1">
      <Uri>https://github.com/dotnet/runtime</Uri>
      <Sha>121659c7dbc711afe981ee129480cf484e9779a8</Sha>
    </Dependency>
    <Dependency Name="Microsoft.NETCore.App.Ref" Version="5.0.0-preview.4.20204.1">
      <Uri>https://github.com/dotnet/runtime</Uri>
      <Sha>121659c7dbc711afe981ee129480cf484e9779a8</Sha>
    </Dependency>
    <Dependency Name="Microsoft.NETCore.App.Internal" Version="5.0.0-preview.4.20204.1">
      <Uri>https://github.com/dotnet/runtime</Uri>
      <Sha>121659c7dbc711afe981ee129480cf484e9779a8</Sha>
>>>>>>> 68567fff
    </Dependency>
    <!--
      Win-x64 is used here because we have picked an arbitrary runtime identifier to flow the version of the latest NETCore.App runtime.
      All Runtime.$rid packages should have the same version.
    -->
<<<<<<< HEAD
    <Dependency Name="Microsoft.NETCore.App.Runtime.win-x64" Version="3.1.4" CoherentParentDependency="Microsoft.Extensions.Logging">
      <Uri>https://github.com/dotnet/core-setup</Uri>
      <Sha>57d5bbb58f17a8cb3a82c81839c9379b4fcfe0d8</Sha>
    </Dependency>
    <!-- Keep this dependency at the bottom of ProductDependencies, else it will be picked as the parent for CoherentParentDependencies -->
    <Dependency Name="Microsoft.NETCore.App.Ref" Version="3.1.0" Pinned="true">
      <Uri>https://github.com/dotnet/core-setup</Uri>
      <Sha>65f04fb6db7a5e198d05dbebd5c4ad21eb018f89</Sha>
=======
    <Dependency Name="Microsoft.NETCore.App.Runtime.win-x64" Version="5.0.0-preview.4.20204.1">
      <Uri>https://github.com/dotnet/runtime</Uri>
      <Sha>121659c7dbc711afe981ee129480cf484e9779a8</Sha>
>>>>>>> 68567fff
    </Dependency>
  </ProductDependencies>
  <ToolsetDependencies>
    <!-- Listed as a dependency to workaround https://github.com/dotnet/cli/issues/10528 -->
    <Dependency Name="Microsoft.NETCore.Platforms" Version="5.0.0-preview.4.20204.1">
      <Uri>https://github.com/dotnet/runtime</Uri>
      <Sha>121659c7dbc711afe981ee129480cf484e9779a8</Sha>
    </Dependency>
    <Dependency Name="Microsoft.DotNet.Arcade.Sdk" Version="5.0.0-beta.20180.5">
      <Uri>https://github.com/dotnet/arcade</Uri>
      <Sha>09bb9d929120b402348c9a0e9c8c951e824059aa</Sha>
    </Dependency>
    <Dependency Name="Microsoft.Net.Compilers.Toolset" Version="3.6.0-3.20201.6">
      <Uri>https://github.com/dotnet/roslyn</Uri>
      <Sha>8167e4880190407325d6cf7282f6bb62267abc56</Sha>
    </Dependency>
  </ToolsetDependencies>
</Dependencies><|MERGE_RESOLUTION|>--- conflicted
+++ resolved
@@ -1,64 +1,6 @@
 <?xml version="1.0" encoding="utf-8"?>
 <Dependencies>
   <ProductDependencies>
-<<<<<<< HEAD
-    <Dependency Name="Microsoft.Extensions.CommandLineUtils.Sources" Version="3.1.4-servicing.20181.5">
-      <Uri>https://github.com/dotnet/extensions</Uri>
-      <Sha>cf044102f01a3402a680fa58cabea8a9ca53aa3d</Sha>
-    </Dependency>
-    <Dependency Name="Microsoft.Extensions.HashCodeCombiner.Sources" Version="3.1.4-servicing.20181.5">
-      <Uri>https://github.com/dotnet/extensions</Uri>
-      <Sha>cf044102f01a3402a680fa58cabea8a9ca53aa3d</Sha>
-    </Dependency>
-    <Dependency Name="Microsoft.Extensions.NonCapturingTimer.Sources" Version="3.1.4-servicing.20181.5">
-      <Uri>https://github.com/dotnet/extensions</Uri>
-      <Sha>cf044102f01a3402a680fa58cabea8a9ca53aa3d</Sha>
-    </Dependency>
-    <Dependency Name="Microsoft.Extensions.Logging" Version="3.1.4">
-      <Uri>https://github.com/dotnet/extensions</Uri>
-      <Sha>cf044102f01a3402a680fa58cabea8a9ca53aa3d</Sha>
-    </Dependency>
-    <Dependency Name="Microsoft.AspNetCore.BenchmarkRunner.Sources" Version="3.1.4-servicing.20181.5">
-      <Uri>https://github.com/dotnet/extensions</Uri>
-      <Sha>cf044102f01a3402a680fa58cabea8a9ca53aa3d</Sha>
-    </Dependency>
-    <Dependency Name="Microsoft.AspNetCore.Testing" Version="3.1.4-servicing.20181.5">
-      <Uri>https://github.com/dotnet/extensions</Uri>
-      <Sha>cf044102f01a3402a680fa58cabea8a9ca53aa3d</Sha>
-    </Dependency>
-    <Dependency Name="System.Text.Json" Version="4.7.2" CoherentParentDependency="Microsoft.NETCore.App.Runtime.win-x64">
-      <Uri>https://github.com/dotnet/corefx</Uri>
-      <Sha>282d5b9f83e7a4e7fe0cef268f4f8f85e6162510</Sha>
-    </Dependency>
-    <Dependency Name="System.Diagnostics.DiagnosticSource" Version="4.7.0" CoherentParentDependency="Microsoft.NETCore.App.Runtime.win-x64">
-      <Uri>https://github.com/dotnet/corefx</Uri>
-      <Sha>0f7f38c4fd323b26da10cce95f857f77f0f09b48</Sha>
-    </Dependency>
-    <Dependency Name="System.Reflection.Metadata" Version="1.8.0" CoherentParentDependency="Microsoft.NETCore.App.Runtime.win-x64">
-      <Uri>https://github.com/dotnet/corefx</Uri>
-      <Sha>0f7f38c4fd323b26da10cce95f857f77f0f09b48</Sha>
-    </Dependency>
-    <Dependency Name="System.Text.Encodings.Web" Version="4.7.0" CoherentParentDependency="Microsoft.NETCore.App.Runtime.win-x64">
-      <Uri>https://github.com/dotnet/corefx</Uri>
-      <Sha>0f7f38c4fd323b26da10cce95f857f77f0f09b48</Sha>
-    </Dependency>
-    <Dependency Name="System.Runtime.CompilerServices.Unsafe" Version="4.7.1" Pinned="true">
-      <Uri>https://github.com/dotnet/corefx</Uri>
-      <Sha>8a3ffed558ddf943c1efa87d693227722d6af094</Sha>
-    </Dependency>
-    <Dependency Name="Microsoft.Extensions.DependencyModel" Version="3.1.4" CoherentParentDependency="Microsoft.Extensions.Logging">
-      <Uri>https://github.com/dotnet/core-setup</Uri>
-      <Sha>57d5bbb58f17a8cb3a82c81839c9379b4fcfe0d8</Sha>
-    </Dependency>
-    <Dependency Name="Microsoft.NETCore.App.Internal" Version="3.1.4-servicing.20181.2" CoherentParentDependency="Microsoft.Extensions.Logging">
-      <Uri>https://github.com/dotnet/core-setup</Uri>
-      <Sha>57d5bbb58f17a8cb3a82c81839c9379b4fcfe0d8</Sha>
-    </Dependency>
-    <!-- Listed as a dependency to workaround https://github.com/dotnet/cli/issues/10528 -->
-    <Dependency Name="Microsoft.NETCore.Platforms" Version="3.1.1" CoherentParentDependency="Microsoft.NETCore.App.Runtime.win-x64">
-      <Uri>https://github.com/dotnet/corefx</Uri>
-      <Sha>282d5b9f83e7a4e7fe0cef268f4f8f85e6162510</Sha>
-=======
     <Dependency Name="Microsoft.Extensions.Configuration.Json" Version="5.0.0-preview.4.20204.1">
       <Uri>https://github.com/dotnet/runtime</Uri>
       <Sha>121659c7dbc711afe981ee129480cf484e9779a8</Sha>
@@ -90,26 +32,14 @@
     <Dependency Name="Microsoft.NETCore.App.Internal" Version="5.0.0-preview.4.20204.1">
       <Uri>https://github.com/dotnet/runtime</Uri>
       <Sha>121659c7dbc711afe981ee129480cf484e9779a8</Sha>
->>>>>>> 68567fff
     </Dependency>
     <!--
       Win-x64 is used here because we have picked an arbitrary runtime identifier to flow the version of the latest NETCore.App runtime.
       All Runtime.$rid packages should have the same version.
     -->
-<<<<<<< HEAD
-    <Dependency Name="Microsoft.NETCore.App.Runtime.win-x64" Version="3.1.4" CoherentParentDependency="Microsoft.Extensions.Logging">
-      <Uri>https://github.com/dotnet/core-setup</Uri>
-      <Sha>57d5bbb58f17a8cb3a82c81839c9379b4fcfe0d8</Sha>
-    </Dependency>
-    <!-- Keep this dependency at the bottom of ProductDependencies, else it will be picked as the parent for CoherentParentDependencies -->
-    <Dependency Name="Microsoft.NETCore.App.Ref" Version="3.1.0" Pinned="true">
-      <Uri>https://github.com/dotnet/core-setup</Uri>
-      <Sha>65f04fb6db7a5e198d05dbebd5c4ad21eb018f89</Sha>
-=======
     <Dependency Name="Microsoft.NETCore.App.Runtime.win-x64" Version="5.0.0-preview.4.20204.1">
       <Uri>https://github.com/dotnet/runtime</Uri>
       <Sha>121659c7dbc711afe981ee129480cf484e9779a8</Sha>
->>>>>>> 68567fff
     </Dependency>
   </ProductDependencies>
   <ToolsetDependencies>
